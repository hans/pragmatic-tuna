--- conflicted
+++ resolved
@@ -370,16 +370,9 @@
 
     env = TUNAWithLoTEnv(args.corpus_path, corpus_selection=args.corpus_selection,
                          bag=args.bag_env, functions=FUNCTIONS[args.fn_selection],
-<<<<<<< HEAD
                          atom_attribute=args.atom_attribute)
-    listener_model = LISTENER_MODELS[args.listener_model](env, args.embedding_dim)
-    speaker_model = SPEAKER_MODELS[args.speaker_model](env, args.embedding_dim)
-=======
-                         max_conjuncts=max_conjuncts, atom_attribute=args.atom_attribute)
-    listener_model = WindowedSequenceListenerModel(env, embedding_dim=args.embedding_dim,
-                                                   max_timesteps=args.max_timesteps)
+    listener_model = LISTENER_MODELS[args.listener_model](env, args)
     speaker_model = SPEAKER_MODELS[args.speaker_model](env, listener_model, args)
->>>>>>> 76942f64
 
     listener_train_op, listener_global_step = \
             build_train_graph(listener_model, env, args, scope="train/listener")
@@ -407,15 +400,10 @@
                 for i in trange(args.num_trials):
                     tqdm.write("\n%s==============\nLISTENER TRIAL\n==============%s"
                             % (colors.HEADER, colors.ENDC))
-<<<<<<< HEAD
-                    first_success, best_lf, gold_lf_pos = run_listener_trial(listener_model, speaker_model,
-                                                       env, sess, args)
-                    run_online_results.append(gold_lf_pos == 0)
-=======
-                    first_success, _ = run_listener_trial(listener_model, speaker_model,
-                                                          env, sess, args)
+
+                    first_success, _, _ = run_listener_trial(listener_model, speaker_model,
+                                                             env, sess, args)
                     run_online_results.append(first_success == 0)
->>>>>>> 76942f64
 
                     if args.dream:
                         tqdm.write("\n%s===========\nDREAM TRIAL\n===========%s"
@@ -474,8 +462,9 @@
 }
 
 LISTENER_MODELS = {
-    "skipgram": lambda env, _: SkipGramListenerModel(env),
-    "window": lambda env, emb_dim: WindowedSequenceListenerModel(env, embedding_dim=emb_dim)
+    "window": lambda env, args: WindowedSequenceListenerModel(
+        env, embedding_dim=args.embedding_dim,
+        max_timesteps=args.max_timesteps)
 }
 
 
@@ -497,7 +486,7 @@
 
     p.add_argument("--speaker_model", default="shallow",
                    choices=SPEAKER_MODELS.keys())
-    p.add_argument("--listener_model", default="skipgram",
+    p.add_argument("--listener_model", default="window",
                    choices=LISTENER_MODELS.keys())
     p.add_argument("--bag_env", default=False, action="store_true")
     p.add_argument("--embedding_dim", type=int, default=4)
