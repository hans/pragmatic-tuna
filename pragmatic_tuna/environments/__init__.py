--- conflicted
+++ resolved
@@ -184,8 +184,8 @@
         self._domain = self._trial["domain"]
 
         return self._observe()
-        
-        
+
+
     def _reset(self):
         if self.randomize:
             self._trial = random.choice(self._trials)
@@ -315,18 +315,15 @@
                     if lf_function(atom_objs, item)]
         return []
 
-<<<<<<< HEAD
-    def resolve_lf(self, id_list):
+    def resolve_lf(self, id_list, domain=None):
         """
         Resolve an LF token sequence to a list of referents in the current
         domain.
 
         Returns:
-            referents: List of members of `self._domain`
-        """
-=======
-    def resolve_lf(self, id_list, domain=None):
->>>>>>> 8c481f9d
+            referents: List whose elements are a subset of `domain`
+            domain: List of potential referents or `self._domain` by default
+        """
         if len(id_list) == 0 or id_list[0] == self.lf_eos_id:
             return []
 
@@ -402,10 +399,10 @@
             referent: ID of referent. If not given, the target referent for
                 this trial is used.
         """
-        
+
         if domain is None:
             domain = self._domain
-        
+
         if referent is None:
             referent = [item for item in domain if item["target"]][0]
         elif referent != "any":
