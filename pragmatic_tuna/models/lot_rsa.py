from argparse import ArgumentParser
from collections import Counter, defaultdict, namedtuple
from itertools import permutations
import json
import re

import numpy as np
import tensorflow as tf
from tensorflow.contrib.layers import layers
from tqdm import trange, tqdm
import nltk

from pragmatic_tuna.environments import TUNAWithLoTEnv
from pragmatic_tuna.environments.spatial import *
from pragmatic_tuna.reinforce import reinforce_episodic_gradients
from pragmatic_tuna.util import colors


EMBEDDING_INTITIALIZER = tf.truncated_normal_initializer()


class NaiveGenerativeModel(object):

    """
    A very stupid generative utterance model $p(u | z)$ which is intended to
    map from bag-of-features $z$ representations to bag-of-words $u$
    representations. Optionally performs add-1 smoothing.
    """

    smooth_val = 0.1

    def __init__(self, vocab_size, max_length, smooth=True):
        self.smooth = smooth
        self.counter = defaultdict(lambda: Counter())
        self.vocab_size = vocab_size
        self.max_length = max_length

    def observe(self, obs, gold_lf):
        u = obs[1]
        z = gold_lf

        z, u = tuple(z), tuple(u)
        self.counter[z][u] += 1

    def score(self, z, u, u_seq):
        """Retrieve unnormalized p(u|z)"""
        # TODO: weight on Z?
        z, u = tuple(z), tuple(u)
        score = self.counter[z][u]
        if self.smooth:
            # Add-1 smoothing.
            score += self.smooth_val
        return np.exp(score)

    def sample(self, z):
        """Sample from the distribution p(u|z)"""
        g_dict = self.counter[tuple(z)]
        keys = list(g_dict.keys())
        values = np.array(list(g_dict.values()))

        if self.smooth:
            # Allow that we might sample one of the unseen u's.
            mass_seen = np.exp(values + self.smooth_val).sum()
            n_unseen = 2 ** self.max_length - len(g_dict)
            mass_unseen = np.exp(self.smooth_val) * (n_unseen)
            p_unseen = mass_unseen / (mass_unseen + mass_seen)

            if np.random.random() < p_unseen:
                print("Rejection!")
                # Rejection-sample a random unseen utterance.
                done = False
                while not done:
                    length = np.random.randint(1, self.max_length + 1)
                    idxs = np.random.randint(self.vocab_size, size=length)
                    utt = np.zeros(self.vocab_size)
                    utt[idxs] = 1
                    utt = tuple(utt)
                    done = utt not in keys
                return utt

        distr = np.exp(values - values.max())
        distr /= distr.sum()
        return keys[np.random.choice(len(keys), p=distr)]


class DiscreteGenerativeModel(object):

    """
    A generative model that maps atoms and functions of a logical form
    z to and words of an utterance u and scores the fluency of the utterance
    using a bigram language model.
    """

    smooth_val = 0.1
    unk_prob = 0.01
    #if set to 0, use +1 smoothing of bigrams instead of backoff LM
    backoff_factor = 0

    START_TOKEN = "<s>"
    END_TOKEN = "</s>"

    def __init__(self, env, max_timesteps=4, smooth=True):
        self.smooth = smooth
        self.vocab_size = env.vocab_size
        self.max_conjuncts = max_timesteps / 2
        self.env = env

        self.counter = defaultdict(lambda: Counter())
        self.bigramcounter = defaultdict(lambda: Counter())
        self.unigramcounter = Counter()

    def observe(self, obs, gold_lf):
        u = obs[2]
        z = gold_lf

        for lf_token in z:
            self.counter[lf_token].update(u)

        words = []
        words.extend(u)
        #words.append(self.END_TOKEN)

        prev_word = self.START_TOKEN
        for word in words:
            self.bigramcounter[prev_word][word] +=1
            self.unigramcounter[word] +=1
            prev_word = word

    def _score_word_atom(self, word, atom):
        score = self.counter[atom][word]
        denom = sum(self.counter[atom].values())
        if self.smooth:
          score += 1
          denom += len(self.env.vocab)
        return float(score) / denom

    def _score_bigram(self, w1, w2):
        score = self.bigramcounter[w1][w2]
        denom = sum(self.bigramcounter[w1].values())
        if self.smooth and self.backoff_factor == 0:
          score += 1
          denom += len(self.env.vocab)
        if score < 1 :
            return 0
        return np.log(float(score) / denom)


    def _score_unigram(self, w):
        score = self.unigramcounter[w]
        if score < 1:
          prob = self.unk_prob
        else:
          prob = float(score) / sum(self.unigramcounter.values())

        return np.log(prob)


    def _score_sequence(self, u):
        prev_word = self.START_TOKEN

        words = []
        words.extend(u)
        #words.append(self.END_TOKEN)
        prob = 0
        for word in u:
            p_bigram = self._score_bigram(prev_word, word)
            p_bigram = ((p_bigram + np.log(1-self.backoff_factor))
                            if p_bigram < 0
                            else self._score_unigram(word) + np.log(self.backoff_factor))
            prob += p_bigram
            prev_word = word

        return prob

    def score(self, z, u_bag, u):
        # Limit utterance lengths to LF length.
        if len(u) != len(z):
            return -np.Inf
        #compute translation probability p(u|z)
        words = u
        alignments = permutations(range(len(z)))
        p_trans = 0
        for a in alignments:
            p = 1
            for i, w in enumerate(words):
                p *= self._score_word_atom(w, z[a[i]])
            p_trans += p

        p_trans = np.log(p_trans)

        #compute fluency probability, i.e., lm probability
        p_seq  = self._score_sequence(u)

        return p_seq + p_trans


    def sample_with_alignment(self, z, alignment):
        unigram_denom = max(sum(self.unigramcounter.values()), 1.0)
        unigram_probs = np.array(list(self.unigramcounter.values())) * self.backoff_factor / unigram_denom
        keys = list(self.unigramcounter.keys())

        prev_word = self.START_TOKEN

        u = []
        ps = []
        i = 0
        for i in range(len(z)):

            bigram_counts = np.array([self.bigramcounter[prev_word][w]
                                        for w in keys])
            bigram_denom = sum(bigram_counts) if len(bigram_counts) > 0 else 1.0
            bigram_probs = bigram_counts * (1 - self.backoff_factor) / bigram_denom


            cond_probs = np.array([self._score_word_atom(w, z[alignment[i]]) for w in keys])

            distr = (bigram_probs + unigram_probs) * cond_probs

            distr = distr / np.sum(distr)

            idx = np.random.choice(len(keys), p=distr)
            word = keys[idx]
            u.append(word)
            prev_word = word
            ps.append(distr[idx])
            
        p = np.exp(np.sum(np.log(distr)))
        return " ".join(u[0]), p

    def sample(self, z):
        alignments = permutations(range(len(z)))
        utterances = []
        distr = []
        for a in alignments:
            u, p = self.sample_with_alignment(z, a)
            utterances.append(u)
            distr.append(p)

        distr = np.array(distr) / np.sum(distr)
        idx = np.random.choice(len(utterances), p=distr)
        return utterances[idx]


class WindowedSequenceSpeakerModel(object):

    """
    Windowed sequence speaker/decoder model that mirrors
    `WindowedSequenceListenerModel`.
    """
    # could probably be unified with WindowedSequenceListenerModel if there is
    # sufficient motivation.

    def __init__(self, env, scope="speaker", max_timesteps=4,
                 word_embeddings=None, lf_embeddings=None, embedding_dim=10):
        self.env = env
        self._scope_name = scope
        self.max_timesteps = max_timesteps
        self.embedding_dim = embedding_dim

        self.train_op = None

        self._build_embeddings(word_embeddings, lf_embeddings)
        self._build_graph()

    def _build_embeddings(self, word_embeddings, lf_embeddings):
        with tf.variable_scope(self._scope_name):
            emb_shape = (self.env.vocab_size, self.embedding_dim)
            if word_embeddings is None:
                word_embeddings = tf.get_variable("word_embeddings", emb_shape)
            assert tuple(word_embeddings.get_shape().as_list()) == emb_shape

            lf_emb_shape = (len(self.env.lf_vocab), self.embedding_dim)
            if lf_embeddings is None:
                lf_embeddings = tf.get_variable("lf_embeddings", shape=lf_emb_shape)
            assert tuple(lf_embeddings.get_shape().as_list()) == lf_emb_shape

            self.word_embeddings = word_embeddings
            self.lf_embeddings = lf_embeddings

    def _build_graph(self):
        with tf.variable_scope(self._scope_name):
            self.lf_toks = tf.placeholder(tf.int32, shape=(self.max_timesteps,),
                                          name="lf_toks")

            lf_window = tf.nn.embedding_lookup(self.lf_embeddings, self.lf_toks)
            lf_window = tf.reshape(lf_window, (-1,))

            null_embedding = tf.gather(self.word_embeddings, self.env.word_unk_id)

            # Now run a teeny utterance decoder.
            outputs, probs, samples = [], [], []
            output_dim = self.env.vocab_size
            prev_sample = null_embedding
            for t in range(self.max_timesteps):
                with tf.variable_scope("recurrence", reuse=t > 0):
                    input_t = tf.concat(0, [prev_sample, lf_window])
                    output_t = layers.fully_connected(tf.expand_dims(input_t, 0),
                                                      output_dim, tf.identity)
                    probs_t = tf.squeeze(tf.nn.softmax(output_t))

                    # Sample an LF token and provide as feature to next timestep.
                    sample_t = tf.squeeze(tf.multinomial(output_t, num_samples=1))
                    prev_sample = tf.nn.embedding_lookup(self.word_embeddings, sample_t)

                    # TODO support stop token here?

                    outputs.append(output_t)
                    probs.append(probs_t)
                    samples.append(sample_t)

            self.outputs = outputs
            self.probs = probs
            self.samples = samples

    def build_xent_gradients(self):
        gold_words = [tf.zeros((), dtype=tf.int32, name="gold_word_%i" % t)
                      for t in range(self.max_timesteps)]
        gold_length = tf.placeholder(tf.int32, shape=(), name="gold_length")
        losses = [tf.to_float(t < gold_length) *
                  tf.nn.sparse_softmax_cross_entropy_with_logits(
                          tf.squeeze(output_t), gold_word_t)
                  for t, (output_t, gold_word_t)
                  in enumerate(zip(self.outputs, gold_words))]
        loss = tf.add_n(losses) / tf.to_float(gold_length)

        params = tf.trainable_variables()
        gradients = tf.gradients(loss, params)

        self.xent_gold_words = gold_words
        self.xent_gold_length = gold_length
        self.xent_gradients = zip(gradients, params)

        return ((self.xent_gold_words, self.xent_gold_length),
                (self.xent_gradients,))

    def _pad_lf_idxs(self, z):
        assert len(z) <= self.max_timesteps
        z_new = z + [self.env.lf_unk_id] * (self.max_timesteps - len(z))
        return z_new

    def sample(self, z):
        sess = tf.get_default_session()
        feed = {self.lf_toks: self._pad_lf_idxs(z)}

        sample = sess.run(self.samples, feed)
        try:
            stop_idx = sample.index(self.env.word_eos_id)
            sample = sample[:stop_idx]
        except ValueError:
            # No stop token. No trimming necessary. Pass.
            pass

        return " ".join(self.env.vocab[idx] for idx in sample)

    def score(self, z, u_bag, u):
        sess = tf.get_default_session()

        z = self._pad_lf_idxs(z)
        words = [self.env.word2idx[word] for word in u]

        feed = {self.lf_toks: z}
        feed.update({self.samples[t]: word for t, word in enumerate(words)})

        probs = sess.run(self.probs[:len(words)], feed)
        probs = [probs_t[word_t] for probs_t, word_t in zip(probs, words)]
        return np.prod(probs)

    def observe(self, obs, gold_lf):
        z = self._pad_lf_idxs(gold_lf)

        words = [self.env.word2idx[word] for word in obs[2]]
        real_length = min(len(words) + 1, self.max_timesteps) # train to output a single EOS token
        # Add a EOS token to words
        if len(words) < self.max_timesteps:
            words.append(self.env.word_eos_id)

        sess = tf.get_default_session()
        feed = {self.lf_toks: z, self.xent_gold_length: real_length}
        feed.update({self.xent_gold_words[t]: word_t
                     for t, word_t in enumerate(words)})
        sess.run(self.train_op, feed)


class ListenerModel(object):

    """
    Parametric listener model $q_\\theta(z|u)$ which maps utterances to LF
    representations.
    """

    def __init__(self, env, scope="listener"):
        assert not env.bag
        self.env = env
        self._scope = tf.variable_scope(scope)
        self.feeds = []
        self.train_op = None

        self._build_graph()

    def _build_graph(self):
        raise NotImplementedError

    def build_rl_gradients(self):
        raise NotImplementedError

    def build_xent_gradients(self):
        raise NotImplementedError

    def sample(self, utterance_bag, words):
        raise NotImplementedError

    def observe(self, obs, lf_pred, reward, gold_lf):
        raise NotImplementedError


class SimpleListenerModel(ListenerModel):

    def _build_graph(self):
        """
        Build the core model graph.
        """
        n_outputs = len(self.env.lf_functions) * len(self.env.lf_atoms)

        with self._scope:
            self.items = tf.placeholder(tf.float32, shape=(None, self.env.attr_dim))
            self.utterance = tf.placeholder(tf.float32, shape=(self.env.vocab_size,))

            self.scores = layers.fully_connected(tf.expand_dims(self.utterance, 0),
                                                 n_outputs, tf.identity)
            self.probs = tf.squeeze(tf.nn.softmax(self.scores))

        self.feeds.extend([self.items, self.utterance])

    def build_rl_gradients(self):
        if hasattr(self, "rl_action"):
            return (self.rl_action, self.rl_reward), (self.rl_gradients,)

        action = tf.placeholder(tf.int32, shape=(), name="action")
        reward = tf.placeholder(tf.float32, shape=(), name="reward")

        scores = [self.scores]
        actions = [action]
        rewards = reward
        gradients = reinforce_episodic_gradients(scores, actions, reward)

        self.rl_action = action
        self.rl_reward = reward
        self.rl_gradients = gradients

        self.feeds.extend([self.rl_action, self.rl_reward])

        return (action, reward), (gradients,)

    def build_xent_gradients(self):
        """
        Assuming the client can determine some gold-standard LF for a given
        trial, we can simply train by cross-entropy (maximize log prob of the
        gold output).
        """
        gold_lf = tf.placeholder(tf.int32, shape=(), name="gold_lf")
        loss = tf.nn.sparse_softmax_cross_entropy_with_logits(
                tf.squeeze(self.scores), gold_lf)

        params = tf.trainable_variables()
        gradients = tf.gradients(loss, params)

        self.xent_gold_lf = gold_lf
        self.xent_gradients = zip(gradients, params)

        self.feeds.extend([self.xent_gold_lf])

        return (gold_lf,), (gradients,)

    def _list_to_id(self, id_list):
        """
        Convert an LF token ID list to an action ID.
        """
        fn_tok_id, atom_tok_id = id_list

        # Convert ID sequence back to our hacky space.
        fn_name = self.env.lf_vocab[fn_tok_id]
        fn_id = self.env.lf_functions.index(fn_name)
        atom = self.env.lf_vocab[atom_tok_id]
        atom_id = self.env.lf_atoms.index(atom)

        action_id = fn_id * len(self.env.lf_atoms) + atom_id
        return action_id

    def _id_to_list(self, idx):
        """
        Convert an action ID to an LF token ID list.
        """
        fn_id = idx // len(self.env.lf_atoms)
        atom_id = idx % len(self.env.lf_atoms)
        fn_name = self.env.lf_functions[fn_id]
        atom_name = self.env.lf_atoms[atom_id]
        token_ids = [self.env.lf_token_to_id[fn_name],
                     self.env.lf_token_to_id[atom_name]]
        return token_ids

    def sample(self, utterance_bag, words):
        sess = tf.get_default_session()
        probs = sess.run(self.probs, {self.utterance: utterance_bag})
        lf = np.random.choice(len(probs), p=probs)

        # Jump through some hoops to make sure we sample a valid fn(atom) LF
        return self._id_to_list(lf)

    def observe(self, obs, lf_pred, reward, gold_lf):
        lf_pred = self._list_to_id(lf_pred)
        if gold_lf is not None:
            gold_lf = self._list_to_id(gold_lf)

        if hasattr(self, "rl_action"):
            train_feeds = {self.utterance: obs[1],
                           self.rl_action: lf_pred,
                           self.rl_reward: reward}
        elif hasattr(self, "xent_gold_lf"):
            if gold_lf is None:
                # TODO log?
                return
            train_feeds = {self.utterance: obs[1],
                           self.xent_gold_lf: gold_lf}
        else:
            raise RuntimeError("no gradients defined")

        sess = tf.get_default_session()
        sess.run(self.train_op, train_feeds)


class WindowedSequenceListenerModel(ListenerModel):

    """
    Parametric listener model $q_\\theta(z|u) which maps utterances (sequences)
    to LF representations (factored as sequences).

    This model takes a window of embedding inputs and outputs a sequence of LF
    tokens.
    """

    def __init__(self, env, scope="listener", max_timesteps=4, embedding_dim=10):
        self.max_timesteps = max_timesteps
        self.embedding_dim = embedding_dim
        super(WindowedSequenceListenerModel, self).__init__(env, scope=scope)

    def _build_graph(self):
        with self._scope:
            self.temperature = tf.constant(1.0, name="sampling_temperature")

            # TODO: padding representation?
            self.words = tf.placeholder(tf.int32, shape=(self.max_timesteps,),
                                        name="words")

            emb_shape = (self.env.vocab_size, self.embedding_dim)
            word_embeddings = tf.get_variable(
                    "word_embeddings", shape=emb_shape, initializer=EMBEDDING_INTITIALIZER)

            word_window = tf.nn.embedding_lookup(word_embeddings, self.words)
            word_window = tf.reshape(word_window, (-1,))

            # Create embeddings for LF tokens
            lf_emb_shape = (len(self.env.lf_vocab), self.embedding_dim)
            lf_embeddings = tf.get_variable(
                    "lf_embeddings", shape=lf_emb_shape, initializer=EMBEDDING_INTITIALIZER)
            null_embedding = tf.gather(lf_embeddings, self.env.lf_unk_id)

            # Now run a teeny LF decoder.
            outputs, samples = [], []
            output_dim = lf_emb_shape[0]
            prev_sample = null_embedding
            for t in range(self.max_timesteps):
                with tf.variable_scope("recurrence", reuse=t > 0):
                    input_t = tf.concat(0, [prev_sample, word_window])
                    output_t = layers.fully_connected(tf.expand_dims(input_t, 0),
                                                      output_dim, tf.identity)

                    output_t /= self.temperature

                    sample_t = tf.squeeze(tf.multinomial(output_t, num_samples=1))
                    # Hack shape.
                    sample_t.set_shape(())
                    prev_sample = tf.nn.embedding_lookup(lf_embeddings, sample_t)

                    # TODO support stop token here?

                    outputs.append(output_t)
                    samples.append(sample_t)

            self.word_embeddings = word_embeddings
            self.lf_embeddings = lf_embeddings

            self.outputs = outputs
            self.samples = samples

    def build_xent_gradients(self):
        gold_lf_tokens = [tf.zeros((), dtype=tf.int32, name="gold_lf_%i" % t)
                          for t in range(self.max_timesteps)]
        gold_lf_length = tf.placeholder(tf.int32, shape=(), name="gold_lf_length")
        losses = [tf.to_float(t < gold_lf_length) *
                  tf.nn.sparse_softmax_cross_entropy_with_logits(
                          tf.squeeze(output_t), gold_lf_t)
                  for t, (output_t, gold_lf_t)
                  in enumerate(zip(self.outputs, gold_lf_tokens))]
        loss = tf.add_n(losses) / tf.to_float(gold_lf_length)

        params = tf.trainable_variables()
        gradients = tf.gradients(loss, params)

        self.xent_gold_lf_tokens = gold_lf_tokens
        self.xent_gold_lf_length = gold_lf_length
        self.xent_gradients = zip(gradients, params)

        self.feeds.extend([self.xent_gold_lf_tokens, self.xent_gold_lf_length])

        return ((self.xent_gold_lf_tokens, self.xent_gold_lf_length),
                (self.xent_gradients,))

    def _get_word_idxs(self, words):
        # Look up word indices. TODO: padding with something other than UNK..?
        word_idxs = [self.env.word2idx[word] for word in words]
        assert len(word_idxs) <= self.max_timesteps
        word_idxs += [self.env.word_unk_id] * (self.max_timesteps - len(word_idxs))
        return word_idxs

    def sample(self, utterance_bag, words, temperature=1.0):
        sess = tf.get_default_session()
        feed = {self.words: self._get_word_idxs(words),
                self.temperature: temperature}
        # Rejection-sample a valid LF (alternating fn-atom-fn-atom..)
        attempts = 0
        while True:
            sample = sess.run(self.samples, feed)
            ret_sample = []
            valid = True
            for i, sample_i in enumerate(sample):
                stop = sample_i == self.env.lf_eos_id
                if stop and i > 0 and i % 2 == 0:
                    # Valid stopping point. Truncate and end.
                    ret_sample = ret_sample[:i]
                    break

                ret_sample.append(sample_i)
                sample_i_str = self.env.lf_vocab[sample_i]
                if i % 2 == 0 and sample_i_str not in self.env.lf_function_map:
                    valid = False
                elif i % 2 == 1 and sample_i_str not in self.env.lf_atoms:
                    valid = False
            
            if len(ret_sample) > 3 and ret_sample[0:2] == ret_sample[2:4]:
                ret_sample = ret_sample[:2]
            
            if valid and len(ret_sample) == len(words):
                return ret_sample

            attempts += 1
<<<<<<< HEAD
            if attempts > 10000:
                print("%sFailed to sample LF for %r after 10000 attempts. Dying.%s"
                      % (colors.FAIL, " ".join(words), colors.ENDC))
=======
            if attempts > 1000:
                print("%sFailed to sample valid LF for %r after 1000 attempts. Dying.%s"
                      % (colors.WARNING, " ".join(words), colors.ENDC))
                return []
>>>>>>> 52aa1eb6

    def observe(self, obs, lf_pred, reward, gold_lf):
        if gold_lf is None:
            return

        # Pad with stop tokens
        real_length = min(self.max_timesteps, len(gold_lf) + 1) # train to output a single stop token
        if len(gold_lf) < self.max_timesteps:
            gold_lf.extend([self.env.lf_eos_id] * (self.max_timesteps - len(gold_lf)))

        feed = {self.words: self._get_word_idxs(obs[2]),
                self.xent_gold_lf_length: real_length}
        feed.update({self.xent_gold_lf_tokens[t]: gold_lf[t]
                     for t in range(self.max_timesteps)})

        sess = tf.get_default_session()
        sess.run(self.train_op, feed)


def infer_trial(env, obs, listener_model, speaker_model, args):
    """
    Run RSA inference for a given trial.

    Args:
        env:
        obs: Observation from environment
        listener_model:
        speaker_model:
        args:

    Returns:
        lfs: LF IDs sampled from `listener_model`
        weights: Associated weight `p(z, u)` for each LF
        rejs_per_sample:
    """

    items, utterance_bag, words = obs

    # Sample N LFs from the predicted distribution, accepting only when they
    # resolve to a referent in the scene.
    lfs, g_lfs, weights = [], [], []
    num_rejections = 0
    while len(weights) < args.num_listener_samples:
        lf = listener_model.sample(utterance_bag, words)

        # Resolve referent.
        referent = env.resolve_lf(lf)
        if not referent:
            # Dereference failed. No object matched.
            num_rejections += 1
            continue
        referent = env._domain.index(referent[0])

        # Sample an LF z' ~ p(z|r).
        g_lf = env.sample_lf(referent=referent, n_parts=len(words) // 2)

        # Record unnormalized score p(u, z)
        weight = speaker_model.score(g_lf, utterance_bag, words)

        lfs.append(lf)
        g_lfs.append(g_lf)
        weights.append(weight)

    # Debug logging.
    data = sorted(zip(lfs, g_lfs, weights), key=lambda xs: xs[2], reverse=True)
    for lf, g_lf, weight in data:
        print("LF %30s  =>  Referent %10s  =>  Gen LF %30s  =>  %f" %
              (env.describe_lf(lf),
               env.resolve_lf(lf)[0]["attributes"][args.atom_attribute],
               env.describe_lf(g_lf),
               weight))

    rejs_per_sample = num_rejections / args.num_listener_samples
    print("%sRejections per sample: %.2f%s" % (colors.BOLD + colors.WARNING,
                                             rejs_per_sample, colors.ENDC))

    return lfs, weights, rejs_per_sample


def run_listener_trial(listener_model, speaker_model,
                       env, sess, args):
    """
    Run single recognition trial.

    1. Predict a referent give an utterance.
    2. Update listener model weights.
    3. Update speaker model weights.
    """
    env.configure(dreaming=False)
    obs = env.reset()

    rejs_per_sample = np.inf
    # TODO: magic number
    while rejs_per_sample > args.max_rejections_after_trial:
        lfs, lf_weights, rejs_per_sample = \
                infer_trial(env, obs, listener_model, speaker_model, args)
        lfs = sorted(zip(lfs, lf_weights), key=lambda el: el[1], reverse=True)

        # Now select action based on maximum generative score.
        lf_pred = lfs[0][0]
        _, reward, _, _ = env.step(lf_pred)

        success = reward > 0
        color = colors.OKGREEN if success else colors.FAIL
        print("%s%s => %s%s" % (colors.BOLD + color, env._trial["string_description"],
                                env.describe_lf(lf_pred), colors.ENDC))

        # Find the highest-scoring LF that dereferences to the correct referent.
        gold_lf, gold_lf_pos = None, -1
        for i, (lf_i, weight_i) in enumerate(lfs):
            resolved = env.resolve_lf(lf_i)
            if resolved and resolved[0]["target"]:
                gold_lf = lf_i
                gold_lf_pos = i
                break
        if gold_lf is not None:
            print("gold", env.describe_lf(gold_lf), gold_lf_pos)

        # Update listener parameters.
        listener_model.observe(obs, lf_pred, reward, gold_lf)

        # Update speaker parameters.
        if gold_lf is not None:
            speaker_model.observe(obs, gold_lf)


def run_dream_trial(listener_model, generative_model, env, sess, args):
    """
    Run a single dream trial.
    """
    env.configure(dreaming=True)
    items, _, _ = env.reset()

    referent_idx = [i for i, referent in enumerate(env._domain)
                    if referent["target"]][0]
    referent = env._domain[referent_idx]

    for run_i in range(2):
        success = False
        i = 0
        while not success:
            print("Dream trial %i" % i)

            # Sample an LF from p(z|r).
            g_lf = env.sample_lf(referent=referent_idx)

            # Sample utterances from p(u|z).
            words = generative_model.sample(g_lf).split()
            word_ids = np.array([env.word2idx[word]
                                    for word in words])

            g_ut = np.zeros(env.vocab_size)
            if len(word_ids):
                g_ut[word_ids] = 1

            # Run listener model q(z|u).
            l_lf = listener_model.sample(g_ut, words, temperature=0.5)
            # Literally dereference and see if we get the expected referent.
            # TODO: run multiple particles through this whole process!
            l_referent = env.resolve_lf(l_lf)
            if l_referent:
                success = l_referent[0] == referent

            print(
    """    Referent:\t\t%s
    z ~ p(z|r):\t\t%s
    u ~ p(u|z):\t\t%s
    z' ~ q(z|u):\t%s
    Deref:\t\t%s""" %
                (referent["attributes"][args.atom_attribute],
                env.describe_lf(g_lf),
                " ".join([env.vocab[idx] for idx, count in enumerate(g_ut) if count]),
                env.describe_lf(l_lf),
                [l_referent_i["attributes"][args.atom_attribute] for l_referent_i in l_referent]))

            i += 1
            if i > 1000:
                print("%sFailed to dream successfully after 1000 trials. Dying.%s"
                      % (colors.FAIL, colors.ENDC))
                break

        if success:
            # Construct an "observation" for the generative model.
            obs = (items, g_ut, words)
            generative_model.observe(obs, g_lf)


def sample_models(listener_model, speaker_model, env, args):
    listener_samples = []
    for num_trials in range(5):
        env.configure(dreaming=False)
        _, utterance_bag, words = env.reset()
        lf = listener_model.sample(utterance_bag, words)
        listener_samples.append((" ".join(words), env.describe_lf(lf)))

    speaker_samples = []
    for num_trials in range(5):
        env.reset()
        referent_idx = [i for i, referent in enumerate(env._domain)
                        if referent["target"]][0]
        lf = env.sample_lf(referent=referent_idx)
        words = speaker_model.sample(lf)
        speaker_samples.append((words, env.describe_lf(lf)))

    return listener_samples, speaker_samples


def eval_model(listener_model, examples, env):
    """
    Evaluate the listener model relative to ground-truth utterance-LF pairs.

    Args:
        listener_model:
        examples: Pairs of `(words_string, lf_candidates)`
    """
    results = []
    for words_string, lf_candidates in examples:
        words = words_string.strip().split()

        lf_candidate_tok_ids = []
        for lf_candidate in lf_candidates:
            tokens = re.split("[()]| AND ", lf_candidate.strip())
            ids = [env.lf_token_to_id[token] for token in tokens if token]
            lf_candidate_tok_ids.append(tuple(ids))

        # DEV: assumes we're using a non-BOW listener model
        sampled_lf = listener_model.sample(None, words, temperature=0.001)
        success = tuple(sampled_lf) in lf_candidate_tok_ids
        results.append((words_string, env.describe_lf(sampled_lf), success))

        color = colors.OKGREEN if success else colors.FAIL
        print("\t%s%30s => %30s%s" % (color, words_string, env.describe_lf(sampled_lf), colors.ENDC))

    return results


def build_train_graph(model, env, args, scope="train"):
    if args.learning_method == "rl":
        model.build_rl_gradients()
        gradients = model.rl_gradients
    elif args.learning_method == "xent":
        try:
            model.build_xent_gradients()
        except AttributeError:
            # Learning not defined.
            return None, None
        gradients = model.xent_gradients
    else:
        raise NotImplementedError("undefined learning method " + args.learning_method)

    global_step = tf.Variable(0, name="global_step", trainable=False)
    opt = tf.train.MomentumOptimizer(args.learning_rate, args.momentum)
    train_op = opt.apply_gradients(gradients, global_step=global_step)

    # Make a dummy train_op that works with TF partial_run.
    with tf.control_dependencies([train_op]):
        train_op = tf.constant(0.0, name="dummy_train_op")

    return train_op, global_step


def train(args):
    env = TUNAWithLoTEnv(args.corpus_path, corpus_selection=args.corpus_selection,
                         bag=args.bag_env, functions=FUNCTIONS[args.fn_selection],
                         atom_attribute=args.atom_attribute)
    listener_model = WindowedSequenceListenerModel(env, embedding_dim=args.embedding_dim)
    speaker_model = SPEAKER_MODELS[args.speaker_model](env, args.embedding_dim)

    listener_train_op, listener_global_step = \
            build_train_graph(listener_model, env, args, scope="train/listener")
    speaker_train_op, speaker_global_step = \
            build_train_graph(speaker_model, env, args, scope="train/speaker")
    # TODO does momentum / etc. of shared parameters get shared in this case?
    # check variables after build_train_graph
    listener_model.train_op = listener_train_op
    speaker_model.train_op = speaker_train_op
    accuracies = []
    with tf.Session() as sess:
        with sess.as_default():
            for run_i in range(args.num_runs):
                tqdm.write("%sBeginning training run %i.%s\n\n" % (colors.BOLD, run_i, colors.ENDC))
                sess.run(tf.initialize_all_variables())

                for i in trange(args.num_trials):
                    tqdm.write("\n%s==============\nLISTENER TRIAL\n==============%s"
                            % (colors.HEADER, colors.ENDC))
                    run_listener_trial(listener_model, speaker_model,
                                       env, sess, args)

                    if args.dream:
                        tqdm.write("\n%s===========\nDREAM TRIAL\n===========%s"
                                % (colors.HEADER, colors.ENDC))
                        run_dream_trial(listener_model, speaker_model,
                                        env, sess, args)

                # Print samples from listener, speaker model
                print("\n%s=======\nSAMPLES\n=======%s"
                      % (colors.HEADER, colors.ENDC))
                listener_samples, speaker_samples = \
                        sample_models(listener_model, speaker_model, env, args)
                print("%sListener model (u -> z)%s" % (colors.BOLD, colors.ENDC))
                for words, lf in listener_samples:
                    print("\t%30s => %30s" % (words, lf))
                print("%sSpeaker model (z -> u)%s" % (colors.BOLD, colors.ENDC))
                for words, lf in speaker_samples:
                    print("\t%30s => %30s" % (lf, words))

                if args.gold_path:
                    with open(args.gold_path, "r") as gold_f:
                        listener_examples = json.load(gold_f)

                        print("\n%s==========\nEVALUATION\n==========%s"
                              % (colors.HEADER, colors.ENDC))
                        eval_results = eval_model(listener_model, listener_examples, env)
                        n_success = len([result for _, _, result in eval_results if result])
                        accuracy = n_success / len(eval_results)
                        accuracies.append(accuracy)
                        print("%sAccuracy: %.3f%%%s" % (colors.BOLD, accuracy * 100, colors.ENDC))
    if args.gold_path:
        print("\n%s==========\nOVERALL EVALUATION\n==========%s"
              % (colors.HEADER, colors.ENDC))
        avg_accuracy = np.mean(accuracies)
        print("%sAverage accuracy: %.3f%%%s" % (colors.BOLD, avg_accuracy * 100, colors.ENDC))


SPEAKER_MODELS = {
    "naive": lambda env, _: NaiveGenerativeModel(env),
    "discrete": lambda env, _: DiscreteGenerativeModel(env),
    "window":  lambda env, emb_dim: WindowedSequenceSpeakerModel(env, embedding_dim=emb_dim)
}


if __name__ == "__main__":
    p = ArgumentParser()

    p.add_argument("--logdir", default="/tmp/tuna")
    p.add_argument("--analyze_weights", default=False, action="store_true")

    p.add_argument("--corpus_path", required=True)
    p.add_argument("--corpus_selection", default=None)
    p.add_argument("--fn_selection", default="spatial_simple",
                   choices=FUNCTIONS.keys())
    p.add_argument("--atom_attribute", default="shape")
    p.add_argument("--gold_path",
                   help=("Path to JSON file containing gold listener "
                         "utterance -> LF interpretations"))

    p.add_argument("--speaker_model", default="discrete",
                   choices=SPEAKER_MODELS.keys())
    p.add_argument("--bag_env", default=False, action="store_true")
    p.add_argument("--item_repr_dim", type=int, default=64)
    p.add_argument("--utterance_repr_dim", type=int, default=64)
    p.add_argument("--embedding_dim", type=int, default=10)

    p.add_argument("--dream", default=False, action="store_true")
    p.add_argument("--num_listener_samples", type=int, default=5)
    p.add_argument("--max_rejections_after_trial", type=int, default=3)

    p.add_argument("--num_runs", default=1, type=int,
                   help="Number of times to repeat entire training process")
    p.add_argument("--learning_method", default="rl", choices=["rl", "xent"])
    p.add_argument("--num_trials", default=100, type=int)
    p.add_argument("--learning_rate", default=0.1, type=float)
    p.add_argument("--momentum", default=0.9, type=float)

    train(p.parse_args())<|MERGE_RESOLUTION|>--- conflicted
+++ resolved
@@ -653,16 +653,10 @@
                 return ret_sample
 
             attempts += 1
-<<<<<<< HEAD
             if attempts > 10000:
                 print("%sFailed to sample LF for %r after 10000 attempts. Dying.%s"
                       % (colors.FAIL, " ".join(words), colors.ENDC))
-=======
-            if attempts > 1000:
-                print("%sFailed to sample valid LF for %r after 1000 attempts. Dying.%s"
-                      % (colors.WARNING, " ".join(words), colors.ENDC))
                 return []
->>>>>>> 52aa1eb6
 
     def observe(self, obs, lf_pred, reward, gold_lf):
         if gold_lf is None:
