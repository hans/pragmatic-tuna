from argparse import ArgumentParser
from collections import Counter, defaultdict, namedtuple
from itertools import permutations

import numpy as np
import tensorflow as tf
from tensorflow.contrib.layers import layers
from tqdm import trange, tqdm
import nltk

from pragmatic_tuna.environments import TUNAWithLoTEnv
from pragmatic_tuna.environments.spatial import *
from pragmatic_tuna.reinforce import reinforce_episodic_gradients


class NaiveGenerativeModel(object):

    """
    A very stupid generative utterance model $p(u | z)$ which is intended to
    map from bag-of-features $z$ representations to bag-of-words $u$
    representations. Optionally performs add-1 smoothing.
    """

    smooth_val = 0.1

    def __init__(self, vocab_size, max_length, smooth=True):
        self.smooth = smooth
        self.counter = defaultdict(lambda: Counter())
        self.vocab_size = vocab_size
        self.max_length = max_length

    def observe(self, z, u):
        z, u = tuple(z), tuple(u)
        self.counter[z][u] += 1

    def score(self, z, u):
        """Retrieve unnormalized p(u|z)"""
        # TODO: weight on Z?
        z, u = tuple(z), tuple(u)
        score = self.counter[z][u]
        if self.smooth:
            # Add-1 smoothing.
            score += self.smooth_val
        return np.exp(score)

    def sample(self, z):
        """Sample from the distribution p(u|z)"""
        g_dict = self.counter[tuple(z)]
        keys = list(g_dict.keys())
        values = np.array(list(g_dict.values()))

        if self.smooth:
            # Allow that we might sample one of the unseen u's.
            mass_seen = np.exp(values + self.smooth_val).sum()
            n_unseen = 2 ** self.max_length - len(g_dict)
            mass_unseen = np.exp(self.smooth_val) * (n_unseen)
            p_unseen = mass_unseen / (mass_unseen + mass_seen)

            if np.random.random() < p_unseen:
                print("Rejection!")
                # Rejection-sample a random unseen utterance.
                done = False
                while not done:
                    length = np.random.randint(1, self.max_length + 1)
                    idxs = np.random.randint(self.vocab_size, size=length)
                    utt = np.zeros(self.vocab_size)
                    utt[idxs] = 1
                    utt = tuple(utt)
                    done = utt not in keys
                return utt

        distr = np.exp(values - values.max())
        distr /= distr.sum()
        return keys[np.random.choice(len(keys), p=distr)]
        

class DiscreteGenerativeModel(object):

    """
    A generative model that maps atoms and functions of a logical form
    z to and words of an utterance u and scores the fluency of the utterance
    using a bigram language model.
    """

    smooth_val = 0.1
    unk_prob = 0.01
    #if set to 0, use +1 smoothing of bigrams instead of backoff LM
    backoff_factor = 0
    
    START_TOKEN = "<s>"
    END_TOKEN = "</s>"

    def __init__(self, vocab_size, max_length, env, smooth=True):
        self.smooth = smooth
        self.counter = defaultdict(lambda: Counter())
        self.bigramcounter = defaultdict(lambda: Counter())
        self.unigramcounter = Counter()
        self.vocab_size = vocab_size
        self.max_length = max_length
        #TODO: better way to pass the env to the model?
        self.env = env

    def observe(self, z, u):
        parts = self.env.get_functions_and_atoms_by_id(z)
        
        words = []
        words.extend(u)
        words.append(self.END_TOKEN)
        
        prev_word = self.START_TOKEN
        for word in words:
            if word != self.END_TOKEN:
                for (lf_function, lf_atom) in parts:
                    #compute lf vocab idx for lf_function
                    lf_function = lf_function + len(self.env.lf_atoms)
                    self.counter[word][lf_function] += 1
                    self.counter[word][lf_atom] += 1
            self.bigramcounter[prev_word][word] +=1
            self.unigramcounter[word] +=1
            prev_word = word


    def _score_word_atom(self, word, atom):
        score = self.counter[word][atom]
        denom = sum(self.counter[word].values())
        if self.smooth:
          score += 1
          denom += len(self.env.vocab)
        return float(score) / denom

    def _score_bigram(self, w1, w2):
        score = self.bigramcounter[w1][w2]
        denom = sum(self.bigramcounter[w1].values())
        if self.smooth and self.backoff_factor == 0:
          score += 1
          denom += len(self.env.vocab)
        if score < 1 :
            return 0      
        return np.log(float(score) / denom)
      
    
    def _score_unigram(self, w):
        score = self.unigramcounter[w]
        if score < 1:
          prob = self.unk_prob
        else:
          prob = float(score) / sum(self.unigramcounter.values())
      
        return np.log(prob)
      

    def _score_sequence(self, u):
        prev_word = self.START_TOKEN
        
        words = []
        words.extend(u)
        words.append(self.END_TOKEN)
        prob = 0
        for word in u:
            p_bigram = self._score_bigram(prev_word, word)
            p_bigram = ((p_bigram + np.log(1-self.backoff_factor)) 
                            if p_bigram < 0 
                            else self._score_unigram(word) + np.log(self.backoff_factor))
            prob += p_bigram
            prev_word = word
    
        return prob
      
    def score(self, z, u):
        parts = self.env.get_functions_and_atoms_by_id(z)
        lf = []
        for (lf_function, lf_atom) in parts:
            lf.append(lf_atom)
            lf.append(lf_function + len(self.env.lf_atoms))

        if len(u) > len(lf):
            return -np.Inf
        #compute translation probability p(u|z)
        words = u
        alignments = permutations(range(len(lf)))
        p_trans = 0
        for a in alignments:
            p = 1
            for i, w in enumerate(words):
                p *= self._score_word_atom(w, lf[a[i]])
            p_trans += p

        p_trans = np.log(p_trans)

        #compute fluency probability, i.e., lm probability
        p_seq  = self._score_sequence(u)

        return p_seq + p_trans


    def sample_with_alignment(self, lf, alignment):
        
        unigram_denom = max(sum(self.unigramcounter.values()), 1.0)
        unigram_probs = np.array(list(self.unigramcounter.values())) * self.backoff_factor / unigram_denom
        keys = list(self.unigramcounter.keys())
        
        prev_word = self.START_TOKEN
        
        u = []
        ps = []
        i = 0
        while prev_word != self.END_TOKEN:
            #limit utterance length to the length of the lf
            if i == len(lf):
               word = self.END_TOKEN
               u.append(word)
               prev_word = word
               #todo compute correct probability
               ps.append(1.0)
               break
               
            bigram_counts = np.array([self.bigramcounter[prev_word][w] 
                                        for w in keys])
            bigram_denom = sum(bigram_counts) if len(bigram_counts) > 0 else 1.0
            bigram_probs = bigram_counts * (1 - self.backoff_factor) / bigram_denom
            
            
            cond_probs = np.array([self._score_word_atom(w, lf[alignment[i]]) for w in keys])
            
            distr = (bigram_probs + unigram_probs) * cond_probs
            
            distr = distr / np.sum(distr)
            
            idx = np.random.choice(len(keys), p=distr)
            word = keys[idx]
            if len(u) < 1 and word == self.END_TOKEN:
                continue
            u.append(word)
            prev_word = word
            ps.append(distr[idx])
            i += 1
        
        p = np.exp(np.sum(np.log(distr)))
        return " ".join(u[0:-1]), p
        
        

    def sample(self, z):
        parts = self.env.get_functions_and_atoms_by_id(z)
        lf = []
        for (lf_function, lf_atom) in parts:
            lf.append(lf_atom)
            lf.append(lf_function + len(self.env.lf_atoms))
        
        alignments = permutations(range(len(lf)))
        utterances = []
        distr = []
        for a in alignments:
            u, p = self.sample_with_alignment(lf, a)
            utterances.append(u)
            distr.append(p)
        
        distr = np.array(distr) / np.sum(distr)
        idx = np.random.choice(len(utterances), p=distr)
        return utterances[idx]


class ListenerModel(object):

    """
    Parametric listener model $q_\\theta(z|u)$ which maps utterances to LF
    representations.
    """

    def __init__(self, env, scope="listener"):
        assert not env.bag
        self.env = env
        self._scope = tf.variable_scope(scope)
        self.feeds = []

        self._build_graph()

    def _build_graph(self):
        raise NotImplementedError

    def build_rl_gradients(self):
        raise NotImplementedError

    def build_xent_gradients(self):
        raise NotImplementedError

    def sample(self, utterance_bag, words):
        raise NotImplementedError

    def observe(self, obs, lf_pred, reward, gold_lf, train_op):
        raise NotImplementedError


class SimpleListenerModel(ListenerModel):

    def _build_graph(self):
        """
        Build the core model graph.
        """
        n_outputs = len(self.env.lf_functions)**2 * len(self.env.lf_atoms)**2

        with self._scope:
            self.items = tf.placeholder(tf.float32, shape=(None, self.env.attr_dim))
            self.utterance = tf.placeholder(tf.float32, shape=(self.env.vocab_size,))

            self.scores = layers.fully_connected(tf.expand_dims(self.utterance, 0),
                                                 n_outputs, tf.identity)
            self.probs = tf.squeeze(tf.nn.softmax(self.scores))

        self.feeds.extend([self.items, self.utterance])

    def build_rl_gradients(self):
        if hasattr(self, "rl_action"):
            return (self.rl_action, self.rl_reward), (self.rl_gradients,)

        action = tf.placeholder(tf.int32, shape=(), name="action")
        reward = tf.placeholder(tf.float32, shape=(), name="reward")

        scores = [self.scores]
        actions = [action]
        rewards = reward
        gradients = reinforce_episodic_gradients(scores, actions, reward)

        self.rl_action = action
        self.rl_reward = reward
        self.rl_gradients = gradients

        self.feeds.extend([self.rl_action, self.rl_reward])

        return (action, reward), (gradients,)

    def build_xent_gradients(self):
        """
        Assuming the client can determine some gold-standard LF for a given
        trial, we can simply train by cross-entropy (maximize log prob of the
        gold output).
        """
        gold_lf = tf.placeholder(tf.int32, shape=(), name="gold_lf")
        loss = tf.nn.sparse_softmax_cross_entropy_with_logits(
                tf.squeeze(self.scores), gold_lf)

        params = tf.trainable_variables()
        gradients = tf.gradients(loss, params)

        self.xent_gold_lf = gold_lf
        self.xent_gradients = zip(gradients, params)

        self.feeds.extend([self.xent_gold_lf])

        return (gold_lf,), (gradients,)

    def _list_to_id(self, id_list):
        """
        Convert an LF token ID list to an action ID.
        """
        fn_tok_id, atom_tok_id = id_list

        # Convert ID sequence back to our hacky space.
        fn_name = self.env.lf_vocab[fn_tok_id]
        fn_id = self.env.lf_functions.index(fn_name)
        atom = self.env.lf_vocab[atom_tok_id]
        atom_id = self.env.lf_atoms.index(atom)

        action_id = fn_id * len(self.env.lf_atoms) + atom_id
        return action_id

    def _id_to_list(self, idx):
        """
        Convert an action ID to an LF token ID list.
        """
        fn_id = idx // len(self.env.lf_atoms)
        atom_id = idx % len(self.env.lf_atoms)
        fn_name = self.env.lf_functions[fn_id]
        atom_name = self.env.lf_atoms[atom_id]
        token_ids = [self.env.lf_token_to_id[fn_name],
                     self.env.lf_token_to_id[atom_name]]
        return token_ids

    def sample(self, utterance_bag, words):
        sess = tf.get_default_session()
        probs = sess.run(self.probs, {self.utterance: utterance_bag})
        lf = np.random.choice(len(probs), p=probs)

        # Jump through some hoops to make sure we sample a valid fn(atom) LF
        return self._id_to_list(lf)

    def observe(self, obs, lf_pred, reward, gold_lf, train_op):
        lf_pred = self._list_to_id(lf_pred)
        if gold_lf is not None:
            gold_lf = self._list_to_id(gold_lf)

        if hasattr(self, "rl_action"):
            train_feeds = {self.utterance: obs[1],
                           self.rl_action: lf_pred,
                           self.rl_reward: reward}
        elif hasattr(self, "xent_gold_lf"):
            if gold_lf is None:
                # TODO log?
                return
            train_feeds = {self.utterance: obs[1],
                           self.xent_gold_lf: gold_lf}
        else:
            raise RuntimeError("no gradients defined")

        sess = tf.get_default_session()
        sess.run(train_op, train_feeds)


class WindowedSequenceListenerModel(ListenerModel):

    """
    Parametric listener model $q_\\theta(z|u) which maps utterances (sequences)
    to LF representations (factored as sequences).

    This model takes a window of embedding inputs and outputs a sequence of LF
    tokens.
    """

    def __init__(self, env, scope="listener", max_timesteps=4, embedding_dim=10):
        super(SequenceListenerModel, env, scope=scope)
        self.max_timesteps = max_timesteps
        self.embedding_dim = embedding_dim

    def _build_graph(self):
        with self._scope:
            # TODO: padding representation?
            self.words = tf.placeholder(tf.int32, shape=(self.max_timesteps,),
                                        name="word_%i" % t)

            emb_shape = (env.vocab_size, self.embedding_dim)
            word_embeddings = tf.get_variable("word_embeddings", shape=emb_shape)

            word_window = tf.nn.embedding_lookup(word_embeddings, self.words)
            word_window = tf.flatten(word_window)

            # Create embeddings for LF tokens + 1 null/stop token
            n_lf_embeddings = len(self.env.lf_functions) + len(self.env.lf_atoms) + 1
            lf_emb_shape = (n_lf_embeddings, self.embedding_dim)
            lf_embeddings = tf.get_variable("lf_embeddings", shape=lf_emb_shape)
            null_embedding = tf.gather(lf_embeddings, 0)

            # Now run a teeny LF decoder.
            outputs, samples = [], []
            output_dim = n_lf_embeddings
            prev_sample = null_embedding
            for t in range(self.max_timesteps):
                with tf.variable_scope("recurrence", reuse=i > 0):
                    input_t = tf.pack([prev_sample, word_window])
                    output_t = layers.fully_connected(input_t, output_dim,
                                                      tf.identity)

                    # Sample an LF token and provide as feature to next timestep.
                    sample_t = tf.multinomial(output_t)
                    prev_sample = tf.nn.embedding_lookup(lf_embeddings, sample_t)

                    outputs.append(output_t)
                    samples.append(sample_t)

            self.outputs = outputs
            self.samples = samples

    def build_xent_gradients(self):
        gold_lf_tokens = [tf.zeros((), dtype=tf.int32, name="gold_lf_%i" % t)
                          for t in range(self.max_timesteps)]
        gold_lf_length = tf.placeholder(tf.int32, shape=(), name="gold_lf_length")
        losses = [tf.to_float(t < gold_lf_length) *
                  tf.nn.sparse_softmax_cross_entropy_with_logits(
                          tf.squeeze(output_t), gold_lf_t)
                  for t, (output_t, gold_lf_t)
                  in enumerate(zip(self.outputs, gold_lf_tokens))]
        loss = tf.add_n(losses) / gold_lf_length

        params = tf.trainable_variables()
        gradients = tf.gradients(loss, params)

        self.xent_gold_lf_tokens = gold_lf_tokens
        self.xent_gold_lf_length = gold_lf_length
        self.xent_gradients = zip(gradients, params)

<<<<<<< HEAD
        self.feeds.extend([self.xent_gold_lf_tokens, self.xent_gold_lf_length])

        return ((self.xent_gold_lf_tokens, self.xent_gold_lf_length),
                (self.xent_gradients,))


def infer_trial(env, obs, listener_model, speaker_model, args):
=======
def infer_trial(env, utterance, probs, generative_model, args, words):
>>>>>>> 0eb857c9
    """
    Run RSA inference for a given trial.

    Args:
        env:
        obs: Observation from environment
        listener_model:
        speaker_model:
        args:

    Returns:
        lfs: LF IDs sampled from `listener_model`
        weights: Associated weight `p(z, u)` for each LF
    """

    items, utterance_bag, words = obs

    # Sample N LFs from the predicted distribution, accepting only when they
    # resolve to a referent in the scene.
    lfs, weights = [], []
    while len(weights) < args.num_listener_samples:
        lf = listener_model.sample(utterance_bag, words)

        # Resolve referent.
        referent = env.resolve_lf(lf)
        if not referent:
            # Dereference failed. No object matched.
            continue
        referent = env._domain.index(referent[0])

<<<<<<< HEAD
        # Sample an LF z' ~ p(z|r).
        g_lf = env.sample_lf(referent=referent)

        # Record unnormalized score p(u, z)
        weight = speaker_model.score(g_lf, utterance_bag)
=======
        # Get p(z|r).
        g_lf_distr = env.get_generative_lf_probs(referent)
        # Sample from the distribution.
        g_lf = np.random.choice(len(g_lf_distr), p=g_lf_distr)
        
        # Record unnormalized score p(u, z)
        weight = generative_model.score(g_lf, words)
>>>>>>> 0eb857c9

        lfs.append(lf)
        weights.append(weight)

        # Debug logging.
        print("LF %20s  =>  Referent %10s  =>  Gen LF %20s  =>  %f" %
              (env.describe_lf(lf),
               env._domain[referent]["attributes"][args.atom_attribute],
               env.describe_lf(g_lf),
               weight))

    return lfs, weights


def run_listener_trial(listener_model, speaker_model, listener_train_op,
                       env, sess, args):
    """
    Run single recognition trial.

    1. Predict a referent give an utterance.
    2. Update listener model weights.
    3. Update speaker model weights.
    """
    env.configure(dreaming=False)
<<<<<<< HEAD
    obs = env.reset()

    lfs, lf_weights = infer_trial(env, obs, listener_model, speaker_model, args)
    lfs = sorted(zip(lfs, lf_weights), key=lambda el: el[1], reverse=True)
=======
    items, utterance, words = env.reset()

    partial_fetches = [model.probs, train_op]
    partial_feeds = [model.items, model.utterance,
                     model.rl_action, model.rl_reward]
    partial = sess.partial_run_setup(partial_fetches, partial_feeds)

    #items, utterance = inputs
    prob_feeds = {model.items: items,
                  model.utterance: utterance}
    probs = sess.partial_run(partial, model.probs, prob_feeds)

    lfs, lf_weights = infer_trial(env, utterance, probs, generative_model, args, words)

    # TODO: Should generative model weights also receive REINFORCE gradients?
>>>>>>> 0eb857c9

    # Now select action based on maximum generative score.
    lf_pred = lfs[0][0]
    _, reward, _, _ = env.step(lf_pred)
    tqdm.write("%f" % reward)

    # Find the highest-scoring LF that dereferences to the correct referent.
    gold_lf, gold_lf_pos = None, -1
    for i, (lf_i, weight_i) in enumerate(lfs):
        resolved = env.resolve_lf(lf_i)
        if resolved and resolved[0]["target"]:
            gold_lf = lf_i
            gold_lf_pos = i
            break
    if gold_lf is not None:
        print("gold", env.describe_lf(gold_lf), gold_lf_pos)

<<<<<<< HEAD
    # Update listener parameters.
    listener_model.observe(obs, lf_pred, reward, gold_lf, listener_train_op)
=======
    # Update generation parameters.
    if reward > 0:
        generative_model.observe(lf_pred, words)
>>>>>>> 0eb857c9

    # Update speaker parameters.
    if gold_lf is not None:
        speaker_model.observe(gold_lf, obs[1])


def run_dream_trial(listener_model, generative_model, env, sess, args):
    """
    Run a single dream trial.
    """
    env.configure(dreaming=True)
    items, utterance, words = env.reset()

    referent_idx = [i for i, referent in enumerate(env._domain)
                    if referent["target"]][0]
    referent = env._domain[referent_idx]

    success = False
    i = 0
    while not success:
#        print("Dream trial %i" % i)

        # Sample an LF from p(z|r).
        g_lf = env.sample_lf(referent=referent_idx)

        # Sample utterances from p(u|z).
        words = generative_model.sample(g_lf).split()
        word_ids = np.array([env.word2idx[word]
                                  for word in words])

        g_ut = np.zeros(env.vocab_size)
        g_ut[word_ids] = 1
        

        # Run listener model q(z|u).
        l_lf = listener_model.sample(g_ut, None) # TODO ordered representation
        # Literally dereference and see if we get the expected referent.
        # TODO: run multiple particles through this whole process!
        l_referent = env.resolve_lf(l_lf)
        if l_referent:
            success = l_referent[0] == referent

<<<<<<< HEAD
        print(
"""    Referent:\t\t%s
    z ~ p(z|r):\t\t%s
    u ~ p(u|z):\t\t%s
    z' ~ q(z|u):\t%s
    Deref:\t\t%s""" %
              (env._domain[referent_idx],
               env.describe_lf(g_lf),
               " ".join([env.vocab[idx] for idx, count in enumerate(g_ut) if count]),
               env.describe_lf(l_lf),
               l_referent))

=======
#        print(
#"""    Referent:\t\t%s
#    z ~ p(z|r):\t\t%s
#    u ~ p(u|z):\t\t%s
#    z' ~ q(z|u):\t%s
#    Deref:\t\t%s""" %
#              (env._trial["domain"][referent_idx],
#               env.describe_lf_by_id(g_lf),
#               " ".join(words),
#               env.describe_lf_by_id(l_lf),
#               l_referent))
#
>>>>>>> 0eb857c9
        i += 1


def build_train_graph(model, env, args):
    if args.learning_method == "rl":
        model.build_rl_gradients()
        gradients = model.rl_gradients
    elif args.learning_method == "xent":
        model.build_xent_gradients()
        gradients = model.xent_gradients
    else:
        raise NotImplementedError("undefined learning method " + args.learning_method)

    global_step = tf.Variable(0, name="global_step", trainable=False)
    opt = tf.train.MomentumOptimizer(args.learning_rate, args.momentum)
    train_op = opt.apply_gradients(gradients, global_step=global_step)

    # Make a dummy train_op that works with TF partial_run.
    with tf.control_dependencies([train_op]):
        train_op = tf.constant(0.0, name="dummy_train_op")

    return train_op, global_step


def train(args):
    env = TUNAWithLoTEnv(args.corpus_path, corpus_selection=args.corpus_selection,
                         bag=args.bag_env, functions=FUNCTIONS[args.fn_selection],
                         atom_attribute=args.atom_attribute)
    model = SimpleListenerModel(env)
    train_op, global_step = build_train_graph(model, env, args)
    generative_model = DiscreteGenerativeModel(env.vocab_size, 3, env) # TODO fixed

    supervisor = tf.train.Supervisor(logdir=args.logdir, global_step=global_step,
                                     summary_op=None)
    with supervisor.managed_session() as sess:
        with sess.as_default():
            for i in trange(args.num_trials):
                if supervisor.should_stop():
                    break

                tqdm.write("\n===========\nLISTENER TRIAL\n===========")
                run_listener_trial(model, generative_model, train_op, env, sess, args)

                if args.dream:
                    tqdm.write("\n===========\nDREAM TRIAL\n============")
                    run_dream_trial(model, generative_model, env, sess, args)


if __name__ == "__main__":
    p = ArgumentParser()

    p.add_argument("--logdir", default="/tmp/tuna")
    p.add_argument("--analyze_weights", default=False, action="store_true")

    p.add_argument("--corpus_path", required=True)
    p.add_argument("--corpus_selection", default=None)
    p.add_argument("--fn_selection", default="spatial_simple",
                   choices=FUNCTIONS.keys())
    p.add_argument("--atom_attribute", default="shape")

    p.add_argument("--bag_env", default=False, action="store_true")
    p.add_argument("--item_repr_dim", type=int, default=64)
    p.add_argument("--utterance_repr_dim", type=int, default=64)

    p.add_argument("--dream", default=False, action="store_true")
    p.add_argument("--num_listener_samples", type=int, default=5)

    p.add_argument("--learning_method", default="rl", choices=["rl", "xent"])
    p.add_argument("--num_trials", default=100, type=int)
    p.add_argument("--learning_rate", default=0.1, type=float)
    p.add_argument("--momentum", default=0.9, type=float)

    train(p.parse_args())<|MERGE_RESOLUTION|>--- conflicted
+++ resolved
@@ -72,7 +72,7 @@
         distr = np.exp(values - values.max())
         distr /= distr.sum()
         return keys[np.random.choice(len(keys), p=distr)]
-        
+
 
 class DiscreteGenerativeModel(object):
 
@@ -86,7 +86,7 @@
     unk_prob = 0.01
     #if set to 0, use +1 smoothing of bigrams instead of backoff LM
     backoff_factor = 0
-    
+
     START_TOKEN = "<s>"
     END_TOKEN = "</s>"
 
@@ -102,11 +102,11 @@
 
     def observe(self, z, u):
         parts = self.env.get_functions_and_atoms_by_id(z)
-        
+
         words = []
         words.extend(u)
         words.append(self.END_TOKEN)
-        
+
         prev_word = self.START_TOKEN
         for word in words:
             if word != self.END_TOKEN:
@@ -135,37 +135,37 @@
           score += 1
           denom += len(self.env.vocab)
         if score < 1 :
-            return 0      
+            return 0
         return np.log(float(score) / denom)
-      
-    
+
+
     def _score_unigram(self, w):
         score = self.unigramcounter[w]
         if score < 1:
           prob = self.unk_prob
         else:
           prob = float(score) / sum(self.unigramcounter.values())
-      
+
         return np.log(prob)
-      
+
 
     def _score_sequence(self, u):
         prev_word = self.START_TOKEN
-        
+
         words = []
         words.extend(u)
         words.append(self.END_TOKEN)
         prob = 0
         for word in u:
             p_bigram = self._score_bigram(prev_word, word)
-            p_bigram = ((p_bigram + np.log(1-self.backoff_factor)) 
-                            if p_bigram < 0 
+            p_bigram = ((p_bigram + np.log(1-self.backoff_factor))
+                            if p_bigram < 0
                             else self._score_unigram(word) + np.log(self.backoff_factor))
             prob += p_bigram
             prev_word = word
-    
+
         return prob
-      
+
     def score(self, z, u):
         parts = self.env.get_functions_and_atoms_by_id(z)
         lf = []
@@ -194,13 +194,13 @@
 
 
     def sample_with_alignment(self, lf, alignment):
-        
+
         unigram_denom = max(sum(self.unigramcounter.values()), 1.0)
         unigram_probs = np.array(list(self.unigramcounter.values())) * self.backoff_factor / unigram_denom
         keys = list(self.unigramcounter.keys())
-        
+
         prev_word = self.START_TOKEN
-        
+
         u = []
         ps = []
         i = 0
@@ -213,19 +213,19 @@
                #todo compute correct probability
                ps.append(1.0)
                break
-               
-            bigram_counts = np.array([self.bigramcounter[prev_word][w] 
+
+            bigram_counts = np.array([self.bigramcounter[prev_word][w]
                                         for w in keys])
             bigram_denom = sum(bigram_counts) if len(bigram_counts) > 0 else 1.0
             bigram_probs = bigram_counts * (1 - self.backoff_factor) / bigram_denom
-            
-            
+
+
             cond_probs = np.array([self._score_word_atom(w, lf[alignment[i]]) for w in keys])
-            
+
             distr = (bigram_probs + unigram_probs) * cond_probs
-            
+
             distr = distr / np.sum(distr)
-            
+
             idx = np.random.choice(len(keys), p=distr)
             word = keys[idx]
             if len(u) < 1 and word == self.END_TOKEN:
@@ -234,11 +234,11 @@
             prev_word = word
             ps.append(distr[idx])
             i += 1
-        
+
         p = np.exp(np.sum(np.log(distr)))
         return " ".join(u[0:-1]), p
-        
-        
+
+
 
     def sample(self, z):
         parts = self.env.get_functions_and_atoms_by_id(z)
@@ -246,7 +246,7 @@
         for (lf_function, lf_atom) in parts:
             lf.append(lf_atom)
             lf.append(lf_function + len(self.env.lf_atoms))
-        
+
         alignments = permutations(range(len(lf)))
         utterances = []
         distr = []
@@ -254,7 +254,7 @@
             u, p = self.sample_with_alignment(lf, a)
             utterances.append(u)
             distr.append(p)
-        
+
         distr = np.array(distr) / np.sum(distr)
         idx = np.random.choice(len(utterances), p=distr)
         return utterances[idx]
@@ -477,7 +477,6 @@
         self.xent_gold_lf_length = gold_lf_length
         self.xent_gradients = zip(gradients, params)
 
-<<<<<<< HEAD
         self.feeds.extend([self.xent_gold_lf_tokens, self.xent_gold_lf_length])
 
         return ((self.xent_gold_lf_tokens, self.xent_gold_lf_length),
@@ -485,9 +484,6 @@
 
 
 def infer_trial(env, obs, listener_model, speaker_model, args):
-=======
-def infer_trial(env, utterance, probs, generative_model, args, words):
->>>>>>> 0eb857c9
     """
     Run RSA inference for a given trial.
 
@@ -518,21 +514,11 @@
             continue
         referent = env._domain.index(referent[0])
 
-<<<<<<< HEAD
         # Sample an LF z' ~ p(z|r).
         g_lf = env.sample_lf(referent=referent)
 
         # Record unnormalized score p(u, z)
         weight = speaker_model.score(g_lf, utterance_bag)
-=======
-        # Get p(z|r).
-        g_lf_distr = env.get_generative_lf_probs(referent)
-        # Sample from the distribution.
-        g_lf = np.random.choice(len(g_lf_distr), p=g_lf_distr)
-        
-        # Record unnormalized score p(u, z)
-        weight = generative_model.score(g_lf, words)
->>>>>>> 0eb857c9
 
         lfs.append(lf)
         weights.append(weight)
@@ -557,28 +543,10 @@
     3. Update speaker model weights.
     """
     env.configure(dreaming=False)
-<<<<<<< HEAD
     obs = env.reset()
 
     lfs, lf_weights = infer_trial(env, obs, listener_model, speaker_model, args)
     lfs = sorted(zip(lfs, lf_weights), key=lambda el: el[1], reverse=True)
-=======
-    items, utterance, words = env.reset()
-
-    partial_fetches = [model.probs, train_op]
-    partial_feeds = [model.items, model.utterance,
-                     model.rl_action, model.rl_reward]
-    partial = sess.partial_run_setup(partial_fetches, partial_feeds)
-
-    #items, utterance = inputs
-    prob_feeds = {model.items: items,
-                  model.utterance: utterance}
-    probs = sess.partial_run(partial, model.probs, prob_feeds)
-
-    lfs, lf_weights = infer_trial(env, utterance, probs, generative_model, args, words)
-
-    # TODO: Should generative model weights also receive REINFORCE gradients?
->>>>>>> 0eb857c9
 
     # Now select action based on maximum generative score.
     lf_pred = lfs[0][0]
@@ -596,14 +564,8 @@
     if gold_lf is not None:
         print("gold", env.describe_lf(gold_lf), gold_lf_pos)
 
-<<<<<<< HEAD
     # Update listener parameters.
     listener_model.observe(obs, lf_pred, reward, gold_lf, listener_train_op)
-=======
-    # Update generation parameters.
-    if reward > 0:
-        generative_model.observe(lf_pred, words)
->>>>>>> 0eb857c9
 
     # Update speaker parameters.
     if gold_lf is not None:
@@ -636,7 +598,7 @@
 
         g_ut = np.zeros(env.vocab_size)
         g_ut[word_ids] = 1
-        
+
 
         # Run listener model q(z|u).
         l_lf = listener_model.sample(g_ut, None) # TODO ordered representation
@@ -646,7 +608,6 @@
         if l_referent:
             success = l_referent[0] == referent
 
-<<<<<<< HEAD
         print(
 """    Referent:\t\t%s
     z ~ p(z|r):\t\t%s
@@ -659,20 +620,6 @@
                env.describe_lf(l_lf),
                l_referent))
 
-=======
-#        print(
-#"""    Referent:\t\t%s
-#    z ~ p(z|r):\t\t%s
-#    u ~ p(u|z):\t\t%s
-#    z' ~ q(z|u):\t%s
-#    Deref:\t\t%s""" %
-#              (env._trial["domain"][referent_idx],
-#               env.describe_lf_by_id(g_lf),
-#               " ".join(words),
-#               env.describe_lf_by_id(l_lf),
-#               l_referent))
-#
->>>>>>> 0eb857c9
         i += 1
 
 
